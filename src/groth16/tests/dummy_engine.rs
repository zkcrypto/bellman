--- conflicted
+++ resolved
@@ -2,16 +2,10 @@
     Field, LegendreSymbol, PrimeField, PrimeFieldDecodingError, PrimeFieldRepr, ScalarEngine,
     SqrtField,
 };
-<<<<<<< HEAD
-use paired::{CurveAffine, CurveProjective, EncodedPoint, Engine, GroupDecodingError};
-
-use rand::{Rand, Rng};
-=======
-use group::{CurveAffine, CurveProjective, EncodedPoint, GroupDecodingError};
-use pairing::{Engine, PairingCurveAffine};
+use groupy::{CurveAffine, CurveProjective, EncodedPoint, GroupDecodingError};
+use paired::{Engine, PairingCurveAffine};
 
 use rand_core::RngCore;
->>>>>>> 346d5405
 use std::cmp::Ordering;
 use std::fmt;
 use std::num::Wrapping;
@@ -277,13 +271,8 @@
     where
         I: IntoIterator<
             Item = &'a (
-<<<<<<< HEAD
-                &'a <Self::G1Affine as CurveAffine>::Prepared,
-                &'a <Self::G2Affine as CurveAffine>::Prepared,
-=======
                 &'a <Self::G1Affine as PairingCurveAffine>::Prepared,
                 &'a <Self::G2Affine as PairingCurveAffine>::Prepared,
->>>>>>> 346d5405
             ),
         >,
     {
@@ -326,11 +315,7 @@
         <Fr as Field>::is_zero(self)
     }
 
-<<<<<<< HEAD
-    fn batch_normalization<S: ::std::borrow::BorrowMut<Self>>(v: &mut [S]) {}
-=======
-    fn batch_normalization(_: &mut [Self]) {}
->>>>>>> 346d5405
+    fn batch_normalization<S: ::std::borrow::BorrowMut<Self>>(_v: &mut [S]) {}
 
     fn is_normalized(&self) -> bool {
         true
@@ -370,7 +355,7 @@
         3
     }
 
-    fn hash(input: &[u8]) -> Self {
+    fn hash(_input: &[u8]) -> Self {
         unimplemented!()
     }
 }
@@ -379,7 +364,7 @@
 pub struct FakePoint;
 
 impl std::hash::Hash for FakePoint {
-    fn hash<H: std::hash::Hasher>(&self, state: &mut H) {
+    fn hash<H: std::hash::Hasher>(&self, _state: &mut H) {
         unimplemented!()
     }
 }
