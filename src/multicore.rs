--- conflicted
+++ resolved
@@ -1,49 +1,5 @@
-<<<<<<< HEAD
-//! This is an interface for dealing with the kinds of
-//! parallel computations involved in bellman. It's
-//! currently just a thin wrapper around CpuPool and
-//! crossbeam but may be extended in the future to
-//! allow for various parallelism strategies.
-
-use crossbeam::thread::{self, Scope};
-use futures::{Future, IntoFuture, Poll};
-use futures_cpupool::{CpuFuture, CpuPool};
-use num_cpus;
-use std::any::Any;
-use std::env;
-
-#[derive(Clone)]
-pub struct Worker {
-    cpus: usize,
-    pool: CpuPool,
-}
-
-impl Worker {
-    // We don't expose this outside the library so that
-    // all `Worker` instances have the same number of
-    // CPUs configured.
-    pub(crate) fn new_with_cpus(cpus: usize) -> Worker {
-        Worker {
-            cpus: cpus,
-            pool: CpuPool::new(cpus),
-        }
-    }
-
-    pub fn new() -> Worker {
-        let cpus = if let Ok(num) = env::var("BELLMAN_NUM_CPUS") {
-            if let Ok(num) = num.parse() {
-                num
-            } else {
-                num_cpus::get()
-            }
-        } else {
-            num_cpus::get()
-        };
-
-        Self::new_with_cpus(cpus)
-=======
 //! An interface for dealing with the kinds of parallel computations involved in
-//! `bellman`. It's currently just a thin wrapper around [`CpuPool`] and
+//! `bellperson`. It's currently just a thin wrapper around [`CpuPool`] and
 //! [`crossbeam`] but may be extended in the future to allow for various
 //! parallelism strategies.
 //!
@@ -55,6 +11,7 @@
     use futures::{Future, IntoFuture, Poll};
     use futures_cpupool::{CpuFuture, CpuPool};
     use num_cpus;
+    use std::env;
 
     #[derive(Clone)]
     pub struct Worker {
@@ -74,7 +31,17 @@
         }
 
         pub fn new() -> Worker {
-            Self::new_with_cpus(num_cpus::get())
+            let cpus = if let Ok(num) = env::var("BELLMAN_NUM_CPUS") {
+                if let Ok(num) = num.parse() {
+                    num
+                } else {
+                    num_cpus::get()
+                }
+            } else {
+                num_cpus::get()
+            };
+
+            Self::new_with_cpus(cpus)
         }
 
         pub fn log_num_cpus(&self) -> u32 {
@@ -112,7 +79,6 @@
 
     pub struct WorkerFuture<T, E> {
         future: CpuFuture<T, E>,
->>>>>>> 346d5405
     }
 
     impl<T: Send + 'static, E: Send + 'static> Future for WorkerFuture<T, E> {
@@ -124,18 +90,6 @@
         }
     }
 
-<<<<<<< HEAD
-    pub fn compute<F, R>(&self, f: F) -> WorkerFuture<R::Item, R::Error>
-    where
-        F: FnOnce() -> R + Send + 'static,
-        R: IntoFuture + 'static,
-        R::Future: Send + 'static,
-        R::Item: Send + 'static,
-        R::Error: Send + 'static,
-    {
-        WorkerFuture {
-            future: self.pool.spawn_fn(f),
-=======
     fn log2_floor(num: usize) -> u32 {
         assert!(num > 0);
 
@@ -143,31 +97,11 @@
 
         while (1 << (pow + 1)) <= num {
             pow += 1;
->>>>>>> 346d5405
         }
 
         pow
     }
 
-<<<<<<< HEAD
-    pub fn scope<'a, F, R>(&self, elements: usize, f: F) -> Result<R, Box<dyn Any + 'static + Send>>
-    where
-        F: FnOnce(&Scope<'a>, usize) -> R,
-    {
-        let chunk_size = if elements < self.cpus {
-            1
-        } else {
-            elements / self.cpus
-        };
-
-        thread::scope(|scope| f(scope, chunk_size))
-    }
-}
-
-pub struct WorkerFuture<T, E> {
-    future: CpuFuture<T, E>,
-}
-=======
     #[test]
     fn test_log2_floor() {
         assert_eq!(log2_floor(1), 0);
@@ -192,7 +126,6 @@
         pub fn new() -> Worker {
             Worker
         }
->>>>>>> 346d5405
 
         pub fn log_num_cpus(&self) -> u32 {
             0
@@ -209,17 +142,12 @@
             f().into_future()
         }
 
-<<<<<<< HEAD
-    fn poll(&mut self) -> Poll<Self::Item, Self::Error> {
-        self.future.poll()
-=======
         pub fn scope<F, R>(&self, elements: usize, f: F) -> R
         where
             F: FnOnce(&DummyScope, usize) -> R,
         {
             f(&DummyScope, elements)
         }
->>>>>>> 346d5405
     }
 
     pub struct WorkerFuture<T, E> {
@@ -230,14 +158,9 @@
         type Item = T;
         type Error = E;
 
-<<<<<<< HEAD
-    while (1 << (pow + 1)) <= num {
-        pow += 1;
-=======
         fn poll(&mut self) -> Poll<Self::Item, Self::Error> {
             self.future.poll()
         }
->>>>>>> 346d5405
     }
 
     pub struct DummyScope;
